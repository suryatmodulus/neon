--- conflicted
+++ resolved
@@ -53,16 +53,9 @@
 crossbeam-utils = "0.8.5"
 fail = "0.5.0"
 
-<<<<<<< HEAD
-rusoto_core = "0.47"
-rusoto_s3 = "0.47"
-async-trait = "0.1"
-
 # 'experimental' is needed for the `zstd::bulk::Decompressor::upper_bound` function.
 zstd = { version = "0.11.1", features = ["experimental"] }
 
-=======
->>>>>>> cf59b515
 postgres_ffi = { path = "../libs/postgres_ffi" }
 metrics = { path = "../libs/metrics" }
 utils = { path = "../libs/utils" }
